--- conflicted
+++ resolved
@@ -105,27 +105,14 @@
 
         let mut tantos = vec![0; self.manos.len()];
         tantos[ganador] = apostado;
-<<<<<<< HEAD
         match lance {
             Lance::Pares => tantos[ganador] += self.manos[ganador].num_parejas(),
             Lance::Juego => {
-                if let Some(v) = self.manos[ganador].juego() {
+                if let Some(v) = self.manos[ganador].valor_juego() {
                     if v == 42 {
                         tantos[ganador] += 3
                     } else {
                         tantos[ganador] += 2
-=======
-        if se_quisieron {
-            activos.iter().for_each(|i| match lance {
-                Lance::Pares => tantos[*i] += self.manos[*i].num_parejas(),
-                Lance::Juego => {
-                    if let Some(v) = self.manos[*i].valor_juego() {
-                        if v == 42 {
-                            tantos[*i] += 3
-                        } else {
-                            tantos[*i] += 2
-                        }
->>>>>>> c3c9cf1e
                     }
                 }
             }
