use std::fmt::Display;

use crate::mus::Lance;
use crate::mus::Mano;

use super::Apuesta;
use super::EstadoLance;
use super::MusError;

#[derive(Copy, Clone, Eq, PartialEq, Hash, Debug)]
pub enum Accion {
    Paso,
    Envido(u8),
    Quiero,
    Ordago,
}

impl Display for Accion {
    fn fmt(&self, f: &mut std::fmt::Formatter<'_>) -> std::fmt::Result {
        match self {
            Accion::Paso => f.write_str("p"),
            Accion::Envido(n) => f.write_fmt(format_args!("e{}", n)),
            Accion::Quiero => f.write_str("q"),
            Accion::Ordago => f.write_str("o"),
        }
    }
}

#[derive(Debug, Clone)]
struct ResultadoLance {
    ganador: usize,
    tantos: u8,
}

#[derive(Debug, Clone)]
pub struct PartidaMus {
    manos: Vec<Mano>,
    lances: Vec<(Lance, Option<ResultadoLance>)>,
    tantos: [u8; 2],
    idx_lance: usize,
    estado_lance: Option<EstadoLance>,
}

impl PartidaMus {
    const MAX_TANTOS: u8 = 40;

    /// Crea una partida de mus con las manos recibidas como parámetro. Recibe también los tantos
    /// con los que comienzan la partida cada una de las parejas.
    pub fn new(manos: Vec<Mano>, tantos: [u8; 2]) -> Self {
        let mut lances = Vec::with_capacity(4);
        lances.push((Lance::Grande, None));
        lances.push((Lance::Chica, None));
        if Lance::Pares.hay_lance(&manos) {
            lances.push((Lance::Pares, None));
        }
        if Lance::Juego.hay_lance(&manos) {
            lances.push((Lance::Juego, None));
        } else {
            lances.push((Lance::Punto, None));
        }
        let mut p = PartidaMus {
            manos,
            lances,
            idx_lance: 0,
            tantos,
            estado_lance: None,
        };
        let e = p.crear_estado_lance(Lance::Grande);
        p.estado_lance = Some(e);
        p
    }

    /// Crea una partida de mus en la que solo se juega un lance con la manos recibidas como
    /// parámetro. Recibe también los tantos con los que comienzan la partida cada una de las
    /// parejas.
    ///
    /// La partida solo se crea si se juega el lance. En caso contrario devuelve None.
    /// Esto puede ocurrir por ejemplo si se desea crear una partida para el lance de pares
    /// con cuatro manos sin jugadas de pares, o que solo una de las parejas tiene pares.
    pub fn new_partida_lance(lance: Lance, manos: Vec<Mano>, tantos: [u8; 2]) -> Option<Self> {
        let lances = vec![(lance, None)];
        if lance.se_juega(&manos) {
            let mut p = Self {
                manos,
                lances,
                idx_lance: 0,
                tantos,
                estado_lance: None,
            };
            let e = p.crear_estado_lance(lance);
            p.estado_lance = Some(e);
            Some(p)
        } else {
            None
        }
    }

    fn crear_estado_lance(&self, l: Lance) -> EstadoLance {
        let tantos_restantes = [
            Self::MAX_TANTOS - self.tantos[0],
            Self::MAX_TANTOS - self.tantos[1],
        ];
        let mut e = EstadoLance::new(
            l.apuesta_minima(),
            tantos_restantes[0].max(tantos_restantes[1]),
            l.turno_inicial(&self.manos),
        );
        if !l.se_juega(&self.manos) {
            e.resolver_lance(&self.manos, &l);
        }
        e
    }

    fn tanteo_final_lance(&mut self, l: &Lance) {
        if let Some(estado_lance) = &mut self.estado_lance {
            let mut tantos = 0;
            let ganador = estado_lance.ganador().unwrap_or_else(|| {
                let g = estado_lance.resolver_lance(&self.manos, l);
                if let Apuesta::Tantos(t) = estado_lance.tantos_apostados() {
                    tantos += t;
                }
                g
            });

            tantos += l.tantos_mano(&self.manos[ganador])
                + l.tantos_mano(&self.manos[ganador + 2])
                + l.bonus();
            self.lances[self.idx_lance].1 = Some(ResultadoLance { ganador, tantos });
        }
    }

    fn tanteo_lance(&mut self, lance: &Lance) {
        if let Some(estado_lance) = &mut self.estado_lance {
            let apuesta = estado_lance.tantos_apostados();
            if let Apuesta::Ordago = apuesta {
                estado_lance.resolver_lance(&self.manos, lance);
            }
            let ganador = estado_lance.ganador();
            if let Some(g) = ganador {
                match apuesta {
                    Apuesta::Tantos(t) => self.anotar_tantos(g, t),
                    Apuesta::Ordago => self.anotar_tantos(g, Self::MAX_TANTOS),
                }
            }
            self.tanteo_final_lance(lance);
        }
    }

    fn siguiente_lance(&mut self) -> Option<&EstadoLance> {
        self.estado_lance.as_ref()?;
        if self.idx_lance < self.lances.len() - 1 {
            self.idx_lance += 1;
            let lance = self.lances[self.idx_lance].0;
            let estado_lance = self.crear_estado_lance(lance);
            self.estado_lance = Some(estado_lance);
            self.estado_lance.as_ref()
        } else {
            let lances = std::mem::take(&mut self.lances);
            for l in lances {
                if let Some(r) = l.1 {
                    self.anotar_tantos(r.ganador, r.tantos);
                    if self.tantos[0] == 40 || self.tantos[1] == 40 {
                        break;
                    }
                }
            }
            self.estado_lance = None;
            None
        }
    }

    /// Realiza la acción recibida como parámetro. Devuelve el turno de la siguiente pareja o Ok(None)
    /// si la partida ha terminado. Esta función devuelve error si se llama tras haber acabado la
    /// partida.
    pub fn actuar(&mut self, accion: Accion) -> Result<Option<usize>, MusError> {
        let a = if let Some(e) = &mut self.estado_lance {
            e.actuar(accion)
        } else {
            Err(MusError::AccionNoValida)
        };
        let turno = a?;
        if turno.is_none() {
            let lance = self.lances[self.idx_lance].0;
            self.tanteo_lance(&lance);
            loop {
                let estado_lance = self.siguiente_lance();
                if let Some(e) = estado_lance {
                    if e.turno().is_some() {
                        return Ok(e.turno());
                    }
                } else {
                    return Ok(None);
                }
            }
        } else {
            Ok(turno)
        }
    }

    /// Devuelve el turno de la pareja a la que le toca jugar.
    pub fn turno(&self) -> Option<usize> {
        let estado_lance = self.estado_lance.as_ref()?;
        estado_lance.turno()
    }

    /// Devuelve los tantos que lleva cada pareja.
    pub fn tantos(&self) -> &[u8; 2] {
        &self.tantos
    }

    fn anotar_tantos(&mut self, pareja: usize, tantos: u8) {
        self.tantos[pareja] += tantos;
        if self.tantos[pareja] >= Self::MAX_TANTOS {
            self.tantos[pareja] = Self::MAX_TANTOS;
            self.tantos[1 - pareja] = 0;
            self.estado_lance = None;
        }
    }

    pub fn lance_actual(&self) -> Option<Lance> {
        self.estado_lance
            .as_ref()
            .map(|_| self.lances[self.idx_lance].0)
    }

    pub fn manos(&self) -> &[Mano] {
        &self.manos
    }
}

#[cfg(test)]
mod tests {
    use super::*;

    #[test]
    fn test_tanteo() {
        let manos = vec![
            Mano::try_from("1234").unwrap(),
            Mano::try_from("57SS").unwrap(),
            Mano::try_from("3334").unwrap(),
            Mano::try_from("257C").unwrap(),
        ];

        let mut partida = PartidaMus::new(manos, [0, 0]);
        let _ = partida.actuar(Accion::Paso);
        let _ = partida.actuar(Accion::Paso);
        let _ = partida.actuar(Accion::Paso);
        let _ = partida.actuar(Accion::Paso);
        let _ = partida.actuar(Accion::Paso);
        let _ = partida.actuar(Accion::Paso);
        let _ = partida.actuar(Accion::Paso);
        let _ = partida.actuar(Accion::Paso);
        assert_eq!(partida.tantos(), &[5, 2]);
    }

    #[test]
    fn test_tanteo2() {
        let manos = vec![
            Mano::try_from("1234").unwrap(),
            Mano::try_from("57SS").unwrap(),
            Mano::try_from("3334").unwrap(),
            Mano::try_from("257C").unwrap(),
        ];

        let mut partida = PartidaMus::new(manos, [0, 0]);
        let _ = partida.actuar(Accion::Envido(2));
        let _ = partida.actuar(Accion::Envido(2));
        let _ = partida.actuar(Accion::Paso);
        assert_eq!(partida.tantos(), &[0, 2]);

        assert_eq!(partida.lance_actual(), Some(Lance::Chica));
        let _ = partida.actuar(Accion::Envido(2));
        let _ = partida.actuar(Accion::Envido(2));
        let _ = partida.actuar(Accion::Quiero); // 4, 2
        assert_eq!(partida.tantos(), &[0, 2]);

        // 3 no tiene pares, entonces "juega primero" la pareja 1
        assert_eq!(partida.lance_actual(), Some(Lance::Pares));
        let _ = partida.actuar(Accion::Envido(2)); // Pareja 1
        let _ = partida.actuar(Accion::Envido(2)); // Pareja 0
        let _ = partida.actuar(Accion::Paso); // 6, 2
        assert_eq!(partida.tantos(), &[2, 2]);

        // Tienen juego 2 y 3. Entonces, "juega primero" la pareja 1
        assert_eq!(partida.lance_actual(), Some(Lance::Juego));
        let _ = partida.actuar(Accion::Envido(2)); // Pareja 1
        let _ = partida.actuar(Accion::Envido(2)); // Pareja 0
        let _ = partida.actuar(Accion::Quiero); // Pareja 1
        assert_eq!(partida.tantos(), &[9, 8]);

        /*
        Pareja 0
            4 chica
            1 par
            2 medias
        Pareja 1
            4 envite juego
            2 juego
         */
    }

    #[test]
    fn test_tanteo_limite() {
        let manos = vec![
            Mano::try_from("1234").unwrap(),
            Mano::try_from("57SS").unwrap(),
            Mano::try_from("3334").unwrap(),
            Mano::try_from("257C").unwrap(),
        ];

	// Grande
        let mut partida = PartidaMus::new(manos, [29, 32]);
<<<<<<< HEAD
        let _ = partida.actuar(Accion::Envido(2));
        let _ = partida.actuar(Accion::Envido(2));
        let _ = partida.actuar(Accion::Paso);
        assert_eq!(partida.tantos(), &[29, 34]);
        let _ = partida.actuar(Accion::Envido(2));
        let _ = partida.actuar(Accion::Envido(2));
        let _ = partida.actuar(Accion::Quiero); // 33, 34
=======
        let _ = partida.actuar(Accion::Envido(2)); // Pareja 0
        let _ = partida.actuar(Accion::Envido(2)); // Pareja 1
        let _ = partida.actuar(Accion::Paso); // Pareja 0
        assert_eq!(partida.tantos(), vec![29, 34]); // Pareja 1 + 2
	// Chica
	let _ = partida.actuar(Accion::Envido(2)); // Pareja 0
        let _ = partida.actuar(Accion::Envido(2)); // Pareja 1
        let _ = partida.actuar(Accion::Quiero); // 33, 34. Ganará la pareja 0 4 tantos al final.
>>>>>>> c0ec6c54

	// Pares
        let _ = partida.actuar(Accion::Envido(2)); // Pareja 1
        let _ = partida.actuar(Accion::Envido(2)); // Pareja 0
        let _ = partida.actuar(Accion::Quiero); // 40, 34. Ganará la pareja 0 4 tantos al final más 1 de par y 2 de medias. Total 7.

<<<<<<< HEAD
        let _ = partida.actuar(Accion::Envido(2));
        let _ = partida.actuar(Accion::Envido(2));
        let _ = partida.actuar(Accion::Quiero); // 40, 40
        assert_eq!(partida.tantos(), &[40, 0]);
=======
	// Juego
        let _ = partida.actuar(Accion::Envido(2)); // Pareja 1
        let _ = partida.actuar(Accion::Envido(2)); // Pareja 0
        let _ = partida.actuar(Accion::Quiero); // 40, 40. Ganará la pareja 1 4 tantos al final, más 2 de juego. Total 6.
        assert_eq!(partida.tantos(), vec![40, 0]);
>>>>>>> c0ec6c54

        let manos = vec![
            Mano::try_from("1234").unwrap(),
            Mano::try_from("57SS").unwrap(),
            Mano::try_from("3334").unwrap(),
            Mano::try_from("257C").unwrap(),
        ];

        let mut partida = PartidaMus::new(manos, [29, 38]);
        let _ = partida.actuar(Accion::Envido(2)); // Pareja 0
        let _ = partida.actuar(Accion::Envido(2)); // Pareja 1
        let _ = partida.actuar(Accion::Paso); // Pareja 0
        assert_eq!(partida.turno(), None);
<<<<<<< HEAD
        assert_eq!(partida.tantos(), &[0, 40]);
=======
        assert_eq!(partida.tantos(), vec![0, 40]); // La pareja 1 gana 2 tantos y se va.
>>>>>>> c0ec6c54
    }

    #[test]
    fn test_ordago() {
        let manos = vec![
            Mano::try_from("1234").unwrap(),
            Mano::try_from("57SS").unwrap(),
            Mano::try_from("3334").unwrap(),
            Mano::try_from("257C").unwrap(),
        ];
        let mut partida = PartidaMus::new(manos, [0, 0]);
        let _ = partida.actuar(Accion::Ordago);
        let _ = partida.actuar(Accion::Paso);
        assert_eq!(partida.tantos(), &[1, 0]);
        let _ = partida.actuar(Accion::Ordago);
        let _ = partida.actuar(Accion::Quiero);
        assert_eq!(partida.tantos(), &[40, 0]);
        assert_eq!(partida.turno(), None);
    }

    #[test]
    fn test_partida_lance() {
        let manos = vec![
            Mano::try_from("CC76").unwrap(),
            Mano::try_from("CCC1").unwrap(),
            Mano::try_from("1111").unwrap(),
            Mano::try_from("257C").unwrap(),
        ];
        let mut partida_lance = PartidaMus::new_partida_lance(Lance::Juego, manos, [0, 0]);
        assert!(partida_lance.is_some());
        let _ = partida_lance.as_mut().unwrap().actuar(Accion::Paso);
        let _ = partida_lance.as_mut().unwrap().actuar(Accion::Paso);
        assert_eq!(partida_lance.as_ref().unwrap().lance_actual(), None);
        assert_eq!(partida_lance.as_ref().unwrap().tantos(), &[0, 3]);
        let manos = vec![
            Mano::try_from("257C").unwrap(),
            Mano::try_from("CC76").unwrap(),
            Mano::try_from("CCC1").unwrap(),
            Mano::try_from("1111").unwrap(),
        ];
        let mut partida_lance = PartidaMus::new_partida_lance(Lance::Juego, manos, [0, 0]);
        assert_eq!(partida_lance.as_ref().unwrap().turno(), Some(1));
        let _ = partida_lance.as_mut().unwrap().actuar(Accion::Paso);
        let _ = partida_lance.as_mut().unwrap().actuar(Accion::Paso);
        assert_eq!(partida_lance.as_ref().unwrap().tantos(), &[3, 0]);
    }
}<|MERGE_RESOLUTION|>--- conflicted
+++ resolved
@@ -308,44 +308,27 @@
             Mano::try_from("257C").unwrap(),
         ];
 
-	// Grande
+        // Grande
         let mut partida = PartidaMus::new(manos, [29, 32]);
-<<<<<<< HEAD
-        let _ = partida.actuar(Accion::Envido(2));
-        let _ = partida.actuar(Accion::Envido(2));
-        let _ = partida.actuar(Accion::Paso);
-        assert_eq!(partida.tantos(), &[29, 34]);
-        let _ = partida.actuar(Accion::Envido(2));
-        let _ = partida.actuar(Accion::Envido(2));
-        let _ = partida.actuar(Accion::Quiero); // 33, 34
-=======
         let _ = partida.actuar(Accion::Envido(2)); // Pareja 0
         let _ = partida.actuar(Accion::Envido(2)); // Pareja 1
         let _ = partida.actuar(Accion::Paso); // Pareja 0
-        assert_eq!(partida.tantos(), vec![29, 34]); // Pareja 1 + 2
-	// Chica
-	let _ = partida.actuar(Accion::Envido(2)); // Pareja 0
+        assert_eq!(partida.tantos(), &[29, 34]); // Pareja 1 + 2
+                                                 // Chica
+        let _ = partida.actuar(Accion::Envido(2)); // Pareja 0
         let _ = partida.actuar(Accion::Envido(2)); // Pareja 1
         let _ = partida.actuar(Accion::Quiero); // 33, 34. Ganará la pareja 0 4 tantos al final.
->>>>>>> c0ec6c54
-
-	// Pares
+
+        // Pares
         let _ = partida.actuar(Accion::Envido(2)); // Pareja 1
         let _ = partida.actuar(Accion::Envido(2)); // Pareja 0
         let _ = partida.actuar(Accion::Quiero); // 40, 34. Ganará la pareja 0 4 tantos al final más 1 de par y 2 de medias. Total 7.
 
-<<<<<<< HEAD
-        let _ = partida.actuar(Accion::Envido(2));
-        let _ = partida.actuar(Accion::Envido(2));
-        let _ = partida.actuar(Accion::Quiero); // 40, 40
+        // Juego
+        let _ = partida.actuar(Accion::Envido(2)); // Pareja 1
+        let _ = partida.actuar(Accion::Envido(2)); // Pareja 0
+        let _ = partida.actuar(Accion::Quiero); // 40, 40. Ganará la pareja 1 4 tantos al final, más 2 de juego. Total 6.
         assert_eq!(partida.tantos(), &[40, 0]);
-=======
-	// Juego
-        let _ = partida.actuar(Accion::Envido(2)); // Pareja 1
-        let _ = partida.actuar(Accion::Envido(2)); // Pareja 0
-        let _ = partida.actuar(Accion::Quiero); // 40, 40. Ganará la pareja 1 4 tantos al final, más 2 de juego. Total 6.
-        assert_eq!(partida.tantos(), vec![40, 0]);
->>>>>>> c0ec6c54
 
         let manos = vec![
             Mano::try_from("1234").unwrap(),
@@ -359,11 +342,7 @@
         let _ = partida.actuar(Accion::Envido(2)); // Pareja 1
         let _ = partida.actuar(Accion::Paso); // Pareja 0
         assert_eq!(partida.turno(), None);
-<<<<<<< HEAD
-        assert_eq!(partida.tantos(), &[0, 40]);
-=======
-        assert_eq!(partida.tantos(), vec![0, 40]); // La pareja 1 gana 2 tantos y se va.
->>>>>>> c0ec6c54
+        assert_eq!(partida.tantos(), &[0, 40]); // La pareja 1 gana 2 tantos y se va.
     }
 
     #[test]
